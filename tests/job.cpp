--- conflicted
+++ resolved
@@ -70,9 +70,6 @@
 	task_meta->fatal_failure = false;
 	task_meta->binary = "recodex";
 	task_meta->cmd_args = std::vector<std::string> {"-v", "-f 01.in"};
-	task_meta->std_input = "01.in";
-	task_meta->std_output = "01.out";
-	task_meta->std_error = "01.err";
 	std::shared_ptr<sandbox_config> sandbox_conf = std::make_shared<sandbox_config>();
 	sandbox_conf->name = "fake";
 
@@ -87,6 +84,9 @@
 	limits->disk_size = 50;
 	limits->disk_files = 10;
 	limits->chdir = "/eval";
+	limits->std_input = "01.in";
+	limits->std_output = "01.out";
+	limits->std_error = "01.err";
 	limits->environ_vars = std::vector<std::pair<std::string, std::string>> {{"ISOLATE_BOX", "/box"}};
 	limits->bound_dirs = std::vector<mytuple> {
 		mytuple {"/tmp/recodex", "/recodex/tmp", sandbox_limits::dir_perm::RW}
@@ -287,7 +287,7 @@
 	// prepare all things which need to be prepared
 	path dir_root = temp_directory_path() / "isoeval";
 	path dir = dir_root / "job_test";
-<<<<<<< HEAD
+
 	auto job_meta = get_correct_meta();
 	auto worker_conf = std::make_shared<mock_worker_config>();
 	auto fileman = std::make_shared<mock_file_manager>();
@@ -298,69 +298,6 @@
 	EXPECT_CALL((*worker_conf), get_worker_id()).WillRepeatedly(testing::Return(8));
 	EXPECT_CALL((*worker_conf), get_limits()).WillRepeatedly(testing::ReturnRef(default_limits));
 
-=======
-	auto job_yaml = YAML::Load("---\n"
-							   "submission:\n"
-							   "    job-id: 5\n"
-							   "    language: cpp\n"
-							   "    file-collector: localhost\n"
-							   "tasks:\n"
-							   "    - task-id: eval\n"
-							   "      priority: 4\n"
-							   "      fatal-failure: false\n"
-							   "      cmd:\n"
-							   "          bin: recodex\n"
-							   "          args:\n"
-							   "              - -v\n"
-							   "              - \"-f 01.in\"\n"
-							   "      sandbox:\n"
-							   "          name: fake\n"
-							   "          stdin: 01.in\n"
-							   "          stdout: 01.out\n"
-							   "          stderr: 01.err\n"
-							   "          limits:\n"
-							   "              - hw-group-id: group1\n"
-							   "                time: 5\n"
-							   "                wall-time: 6\n"
-							   "                extra-time: 7\n"
-							   "                stack-size: 50000\n"
-							   "                memory: 60000\n"
-							   "                parallel: 1\n"
-							   "                disk-size: 50\n"
-							   "                disk-files: 10\n"
-							   "                chdir: /eval\n"
-							   "                environ-variable:\n"
-							   "                    ISOLATE_BOX: /box\n"
-							   "                    ISOLATE_TMP: /tmp\n"
-							   "                bound-directories:\n"
-							   "                    /tmp/recodex: /recodex/tmp\n"
-							   "              - hw-group-id: group2\n"
-							   "...\n");
-	auto job_meta = helpers::build_job_metadata(job_yaml);
-	auto default_yaml = YAML::Load("worker-id: 8\n"
-								   "broker-uri: localhost\n"
-								   "headers:\n"
-								   "    env:\n"
-								   "        - c\n"
-								   "        - python\n"
-								   "    threads: 10\n"
-								   "hwgroup: group1\n"
-								   "file-managers:\n"
-								   "    - hostname: http://localhost:80\n"
-								   "      username: 654321\n"
-								   "      password: 123456\n"
-								   "limits:\n"
-								   "    time: 15\n"
-								   "    wall-time: 16\n"
-								   "    extra-time: 12\n"
-								   "    stack-size: 150000\n"
-								   "    memory: 160000\n"
-								   "    parallel: 11\n"
-								   "    disk-size: 150\n"
-								   "    disk-files: 17\n");
-	auto worker_conf = std::make_shared<worker_config>(default_yaml);
-	auto fileman = std::make_shared<cache_manager>();
->>>>>>> 23945178
 	create_directories(dir);
 	std::ofstream hello((dir / "hello").string());
 	hello << "hello" << std::endl;
@@ -546,17 +483,17 @@
 	path dir_root = temp_directory_path() / "isoeval";
 	path dir = dir_root / "job_test";
 	path res_dir = dir_root / "job_test_results";
-<<<<<<< HEAD
 	auto worker_conf = std::make_shared<mock_worker_config>();
 	auto fileman = std::make_shared<mock_file_manager>();
 
 	auto job_meta = get_correct_meta();
 	job_meta->tasks[0]->binary = "${EVAL_DIR}/recodex";
-	job_meta->tasks[0]->std_input = "before_stdin_${WORKER_ID}_after_stdin";
-	job_meta->tasks[0]->std_output = "before_stdout_${JOB_ID}_after_stdout";
-	job_meta->tasks[0]->std_error = "before_stderr_${RESULT_DIR}_after_stderr";
-	job_meta->tasks[0]->sandbox->loaded_limits["group1"]->chdir = "${EVAL_DIR}";
-	job_meta->tasks[0]->sandbox->loaded_limits["group1"]->bound_dirs = std::vector<mytuple> {
+	auto isolate_limits = job_meta->tasks[0]->sandbox->loaded_limits["group1"];
+	isolate_limits->chdir = "${EVAL_DIR}";
+	isolate_limits->std_input = "before_stdin_${WORKER_ID}_after_stdin";
+	isolate_limits->std_output = "before_stdout_${JOB_ID}_after_stdout";
+	isolate_limits->std_error = "before_stderr_${RESULT_DIR}_after_stderr";
+	isolate_limits->bound_dirs = std::vector<mytuple> {
 		mytuple {"${TEMP_DIR}" + std::string(1, path::preferred_separator) + "recodex",
 				 "${SOURCE_DIR}" + std::string(1, path::preferred_separator) + "tmp",
 				 sandbox_limits::dir_perm::RW}
@@ -569,73 +506,6 @@
 	EXPECT_CALL((*worker_conf), get_worker_id()).WillRepeatedly(testing::Return(8));
 	EXPECT_CALL((*worker_conf), get_limits()).WillRepeatedly(testing::ReturnRef(default_limits));
 
-=======
-	auto job_yaml = YAML::Load("---\n"
-							   "submission:\n"
-							   "    job-id: eval5\n"
-							   "    language: cpp\n"
-							   "    file-collector: localhost\n"
-							   "    log: false\n"
-							   "tasks:\n"
-							   "    - task-id: eval\n"
-							   "      priority: 4\n"
-							   "      fatal-failure: false\n"
-							   "      cmd:\n"
-							   "          bin: ${EVAL_DIR}/recodex\n"
-							   "          args:\n"
-							   "              - -v\n"
-							   "              - \"-f 01.in\"\n"
-							   "      sandbox:\n"
-							   "          name: fake\n"
-							   "          stdin: before_stdin_${WORKER_ID}_after_stdin\n"
-							   "          stdout: before_stdout_${JOB_ID}_after_stdout\n"
-							   "          stderr: before_stderr_${RESULT_DIR}_after_stderr\n"
-							   "          limits:\n"
-							   "              - hw-group-id: group1\n"
-							   "                time: 5\n"
-							   "                wall-time: 6\n"
-							   "                extra-time: 7\n"
-							   "                stack-size: 50000\n"
-							   "                memory: 60000\n"
-							   "                parallel: 1\n"
-							   "                disk-size: 50\n"
-							   "                disk-files: 10\n"
-							   "                chdir: ${EVAL_DIR}\n"
-							   "                environ-variable:\n"
-							   "                    ISOLATE_BOX: /box\n"
-							   "                    ISOLATE_TMP: /tmp\n"
-							   "                bound-directories:\n"
-							   "                    - src: ${TEMP_DIR}" +
-		std::string(1, path::preferred_separator) + "recodex\n"
-													"                      dst: ${SOURCE_DIR}" +
-		std::string(1, path::preferred_separator) + "tmp\n"
-													"              - hw-group-id: group2\n"
-													"...\n");
-	auto job_meta = helpers::build_job_metadata(job_yaml);
-	auto default_yaml = YAML::Load("worker-id: 8\n"
-								   "broker-uri: localhost\n"
-								   "headers:\n"
-								   "    env:\n"
-								   "        - c\n"
-								   "        - python\n"
-								   "    threads: 10\n"
-								   "hwgroup: group1\n"
-								   "file-managers:\n"
-								   "    - hostname: http://localhost:80\n"
-								   "      username: 654321\n"
-								   "      password: 123456\n"
-								   "limits:\n"
-								   "    time: 15\n"
-								   "    wall-time: 16\n"
-								   "    extra-time: 12\n"
-								   "    stack-size: 150000\n"
-								   "    memory: 160000\n"
-								   "    parallel: 11\n"
-								   "    disk-size: 150\n"
-								   "    disk-files: 17\n");
-	auto worker_conf = std::make_shared<worker_config>(default_yaml);
-	auto fileman = std::make_shared<cache_manager>();
->>>>>>> 23945178
 	create_directories(dir);
 	create_directories(res_dir);
 	std::ofstream hello((dir / "hello").string());
