#include <gtest/gtest.h>
#include <gmock/gmock.h>

#include "../src/tasks/job.h"

using namespace std;


TEST(topological_sort_test, top_sort_1)
{
	// initialization
	size_t id = 0;
	map<string, size_t> eff_ind;
	vector<shared_ptr<task_base>> result;
	vector<shared_ptr<task_base>> expected;


<<<<<<< HEAD
	//
	// TASK TREE:
	//
	//    A
	//   / |
	//  B   C
	//
	// priority: A = 1; B = 3; C = 2
	//
	// expected = A, C, B
	//
=======
	/*
	 * TASK TREE:
	 *
	 *    A
	 *   / \
	 *  B   C
	 *
	 * priority: A = 1; B = 3; C = 2
	 *
	 * expected = A, C, B
	 */
>>>>>>> 28504035
	shared_ptr<task_base> A = make_shared<fake_task>(id++, "A", 1);
	shared_ptr<task_base> B = make_shared<fake_task>(id++, "B", 3);
	shared_ptr<task_base> C = make_shared<fake_task>(id++, "C", 2);
	A->add_children(B);
	B->add_parent(A);
	A->add_children(C);
	C->add_parent(A);
	eff_ind = {
		{ "A", 0 },
		{ "B", 1 },
		{ "C", 1 }
	};
	expected = { A, C, B };

	// sort itself
	job::topological_sort(A, eff_ind, result);
	// and check it
	ASSERT_EQ(result, expected);


<<<<<<< HEAD
	//
	// TASK TREE:
	//
	//    A
	//   / |
	//  B   C
	//       |
	//        D
	//
	// priority: A = 1; B = 3; C = 2, D = 4
	//
	// expected = A, C, B, D
	//
=======
	/*
	 * TASK TREE:
	 *
	 *    A
	 *   / \
	 *  B   C
	 *       \
	 *        D
	 *
	 * priority: A = 1; B = 3; C = 2, D = 4
	 *
	 * expected = A, C, B, D
	 */
>>>>>>> 28504035
	shared_ptr<task_base> D = make_shared<fake_task>(id++, "D", 4);
	C->add_children(D);
	D->add_parent(C);
	eff_ind = {
		{ "A", 0 },
		{ "B", 1 },
		{ "C", 1 },
		{ "D", 1 }
	};
	expected = { A, C, B, D };

	// sort itself
	job::topological_sort(A, eff_ind, result);
	// and check it
	ASSERT_EQ(result, expected);
}

TEST(topological_sort_test, top_sort_2)
{
	// initialization
	size_t id = 0;
	map<string, size_t> eff_ind;
	vector<shared_ptr<task_base>> result;
	vector<shared_ptr<task_base>> expected;


<<<<<<< HEAD
	//
	// TASK TREE:
	//
	//   A
	//    |
	//     B
	//      |
	//       C
	//
	// priority: A = 1; B = 3; C = 2
	//
	// expected = A, B, C
	//
=======
	/*
	 * TASK TREE:
	 *
	 *   A
	 *    \
	 *     B
	 *      \
	 *       C
	 *
	 * priority: A = 1; B = 3; C = 2
	 *
	 * expected = A, B, C
	 */
>>>>>>> 28504035
	shared_ptr<task_base> A = make_shared<fake_task>(id++, "A", 1);
	shared_ptr<task_base> B = make_shared<fake_task>(id++, "B", 2);
	shared_ptr<task_base> C = make_shared<fake_task>(id++, "C", 3);
	A->add_children(B);
	B->add_parent(A);
	B->add_children(C);
	C->add_parent(B);
	eff_ind = {
		{ "A", 0 },
		{ "B", 1 },
		{ "C", 1 }
	};
	expected = { A, B, C };

	// sort itself
	job::topological_sort(A, eff_ind, result);
	// and check it
	ASSERT_EQ(result, expected);


<<<<<<< HEAD
	//
	// TASK TREE:
	//
	//   A
	//    |
	//     B
	//      |
	//       C
	//       /||
	//      F E D
	//
	// priority: A = 1; B = 3; C = 2, D = 4, E = 4, F = 4
	//
	// expected = A, B, C, D, E, F
	//
=======
	/*
	 * TASK TREE:
	 *
	 *   A
	 *    \
	 *     B
	 *      \
	 *       C
	 *       /\\
	 *      F E D
	 *
	 * priority: A = 1; B = 3; C = 2, D = 4, E = 4, F = 4
	 *
	 * expected = A, B, C, D, E, F
	 */
>>>>>>> 28504035
	shared_ptr<task_base> D = make_shared<fake_task>(id++, "D", 4);
	shared_ptr<task_base> E = make_shared<fake_task>(id++, "E", 4);
	shared_ptr<task_base> F = make_shared<fake_task>(id++, "F", 4);
	C->add_children(D);
	D->add_parent(C);
	C->add_children(E);
	E->add_parent(C);
	C->add_children(F);
	F->add_parent(C);
	eff_ind = {
		{ "A", 0 },
		{ "B", 1 },
		{ "C", 1 },
		{ "D", 1 },
		{ "E", 1 },
		{ "F", 1 }
	};
	expected = { A, B, C, D, E, F };

	// sort itself
	job::topological_sort(A, eff_ind, result);
	// and check it
	ASSERT_EQ(result, expected);
}

TEST(topological_sort_test, top_sort_3)
{
	// initialization
	size_t id = 0;
	map<string, size_t> eff_ind;
	vector<shared_ptr<task_base>> result;
	vector<shared_ptr<task_base>> expected;


<<<<<<< HEAD
	//
	// TASK TREE:
	//
	//     __________ A ___________
	//    ///    ///     \\\   \\  |
	//   D B C  G E F   J H I  M K L
	//
	// priority: A = 1, B = 2, C = 2, D = 2,
	//           H = 3, I = 3, J = 3,
	//           E = 4, F = 4, G = 4,
	//           K = 5, L = 5, M = 5
	//
	// expected = A, B, C, D,
	//            H, I, J,
	//            E, F, G,
	//            K, L, M
	//
=======
	/*
	 * TASK TREE:
	 *
	 *     __________ A _________
	 *    ///    ///     \\\   \\\
	 *   D B C  G E F   J H I  M K L
	 *
	 * priority: A = 1, B = 2, C = 2, D = 2,
	 *           H = 3, I = 3, J = 3,
	 *           E = 4, F = 4, G = 4,
	 *           K = 5, L = 5, M = 5
	 *
	 * expected = A, B, C, D,
	 *            H, I, J,
	 *            E, F, G,
	 *            K, L, M
	 */
>>>>>>> 28504035
	shared_ptr<task_base> A = make_shared<fake_task>(id++, "A", 1);
	shared_ptr<task_base> B = make_shared<fake_task>(id++, "B", 2);
	shared_ptr<task_base> C = make_shared<fake_task>(id++, "C", 2);
	shared_ptr<task_base> D = make_shared<fake_task>(id++, "D", 2);
	shared_ptr<task_base> E = make_shared<fake_task>(id++, "E", 4);
	shared_ptr<task_base> F = make_shared<fake_task>(id++, "F", 4);
	shared_ptr<task_base> G = make_shared<fake_task>(id++, "G", 4);
	shared_ptr<task_base> H = make_shared<fake_task>(id++, "H", 3);
	shared_ptr<task_base> I = make_shared<fake_task>(id++, "I", 3);
	shared_ptr<task_base> J = make_shared<fake_task>(id++, "J", 3);
	shared_ptr<task_base> K = make_shared<fake_task>(id++, "K", 5);
	shared_ptr<task_base> L = make_shared<fake_task>(id++, "L", 5);
	shared_ptr<task_base> M = make_shared<fake_task>(id++, "M", 5);
	A->add_children(B);
	A->add_children(C);
	A->add_children(D);
	A->add_children(E);
	A->add_children(F);
	A->add_children(G);
	A->add_children(H);
	A->add_children(I);
	A->add_children(J);
	A->add_children(K);
	A->add_children(L);
	A->add_children(M);
	B->add_parent(A);
	C->add_parent(A);
	D->add_parent(A);
	E->add_parent(A);
	F->add_parent(A);
	G->add_parent(A);
	H->add_parent(A);
	I->add_parent(A);
	J->add_parent(A);
	K->add_parent(A);
	L->add_parent(A);
	M->add_parent(A);
	eff_ind = {
		{ "A", 0 },
		{ "B", 1 },
		{ "C", 1 },
		{ "D", 1 },
		{ "E", 1 },
		{ "F", 1 },
		{ "G", 1 },
		{ "H", 1 },
		{ "I", 1 },
		{ "J", 1 },
		{ "K", 1 },
		{ "L", 1 },
		{ "M", 1 }
	};
	expected = { A, B, C, D, H, I, J, E, F, G, K, L, M };

	// sort itself
	job::topological_sort(A, eff_ind, result);
	// and check it
	ASSERT_EQ(result, expected);
}

TEST(topological_sort_test, top_sort_4)
{
	// initialization
	size_t id = 0;
	map<string, size_t> eff_ind;
	vector<shared_ptr<task_base>> result;
	vector<shared_ptr<task_base>> expected;


<<<<<<< HEAD
	//
	// TASK TREE:
	//
	//      A
	//     / |
	//    B   D __
	//     \ /  | |
	//      C   E F
	//     /
	//    G
	//
	// priority: A = 1, B = 4, C = 6, D = 2, E = 3, F = 5, G = 7
	//
	// expected = A, D, E, B, F, C, G
	//
=======
	/*
	 * TASK TREE:
	 *
	 *      A
	 *     / \
	 *    B   D _
	 *     \ /  \\
	 *      C   E F
	 *     /
	 *    G
	 *
	 * priority: A = 1, B = 4, C = 6, D = 2, E = 3, F = 5, G = 7
	 *
	 * expected = A, D, E, B, F, C, G
	 */
>>>>>>> 28504035
	shared_ptr<task_base> A = make_shared<fake_task>(id++, "A", 1);
	shared_ptr<task_base> B = make_shared<fake_task>(id++, "B", 4);
	shared_ptr<task_base> C = make_shared<fake_task>(id++, "C", 6);
	shared_ptr<task_base> D = make_shared<fake_task>(id++, "D", 2);
	shared_ptr<task_base> E = make_shared<fake_task>(id++, "E", 3);
	shared_ptr<task_base> F = make_shared<fake_task>(id++, "F", 5);
	shared_ptr<task_base> G = make_shared<fake_task>(id++, "G", 7);
	A->add_children(B);
	B->add_parent(A);
	B->add_children(C);
	C->add_parent(B);
	D->add_children(C);
	C->add_parent(D);
	A->add_children(D);
	D->add_parent(A);
	D->add_children(E);
	E->add_parent(D);
	D->add_children(F);
	F->add_parent(D);
	C->add_children(G);
	G->add_parent(C);
	eff_ind = {
		{ "A", 0 },
		{ "B", 1 },
		{ "C", 2 },
		{ "D", 1 },
		{ "E", 1 },
		{ "F", 1 },
		{ "G", 1 }
	};
	expected = { A, D, E, B, F, C, G };

	// sort itself
	job::topological_sort(A, eff_ind, result);
	// and check it
	ASSERT_EQ(result, expected);
}

TEST(topological_sort_test, top_sort_cycle_1)
{
	// initialization
	size_t id = 0;
	map<string, size_t> eff_ind;
	vector<shared_ptr<task_base>> result;


<<<<<<< HEAD
	//
	// TASK TREE:
	//
	//          A
	//         / |
	//   ---> B   D __
	//   |     \ /  | |
	//   |      C   E F
	//   |     /
	//   ---- G
	//
	// priority: A = 1, B = 4, C = 6, D = 2, E = 3, F = 5, G = 7
	//
	// expected = throw job_exception("Cycle detected")
	//
=======
	/*
	 * TASK TREE:
	 *
	 *          A
	 *         / \
	 *   ---> B   D _
	 *   |     \ /  \\
	 *   |      C   E F
	 *   |     /
	 *   ---- G
	 *
	 * priority: A = 1, B = 4, C = 6, D = 2, E = 3, F = 5, G = 7
	 *
	 * expected = throw job_exception("Cycle detected")
	 */
>>>>>>> 28504035
	shared_ptr<task_base> A = make_shared<fake_task>(id++, "A", 1);
	shared_ptr<task_base> B = make_shared<fake_task>(id++, "B", 4);
	shared_ptr<task_base> C = make_shared<fake_task>(id++, "C", 6);
	shared_ptr<task_base> D = make_shared<fake_task>(id++, "D", 2);
	shared_ptr<task_base> E = make_shared<fake_task>(id++, "E", 3);
	shared_ptr<task_base> F = make_shared<fake_task>(id++, "F", 5);
	shared_ptr<task_base> G = make_shared<fake_task>(id++, "G", 7);
	A->add_children(B);
	B->add_parent(A);
	B->add_children(C);
	C->add_parent(B);
	D->add_children(C);
	C->add_parent(D);
	A->add_children(D);
	D->add_parent(A);
	D->add_children(E);
	E->add_parent(D);
	D->add_children(F);
	F->add_parent(D);
	C->add_children(G);
	G->add_parent(C);
	G->add_children(B);
	B->add_parent(G);
	eff_ind = {
		{ "A", 0 },
		{ "B", 2 },
		{ "C", 2 },
		{ "D", 1 },
		{ "E", 1 },
		{ "F", 1 },
		{ "G", 1 }
	};

	EXPECT_THROW(job::topological_sort(A, eff_ind, result), job_exception);
}

TEST(topological_sort_test, top_sort_cycle_2)
{
	// initialization
	size_t id = 0;
	map<string, size_t> eff_ind;
	vector<shared_ptr<task_base>> result;


	/*
	 * TASK TREE:
	 *
	 *          A -> B
	 *          ^    |
	 *          |    |
	 *          D <- C
	 *
	 * priority: A = 1, B = 2, C = 3, D = 4
	 *
	 * expected = throw job_exception("Cycle detected")
	 */
	shared_ptr<task_base> A = make_shared<fake_task>(id++, "A", 1);
	shared_ptr<task_base> B = make_shared<fake_task>(id++, "B", 2);
	shared_ptr<task_base> C = make_shared<fake_task>(id++, "C", 3);
	shared_ptr<task_base> D = make_shared<fake_task>(id++, "D", 4);
	A->add_children(B);
	B->add_parent(A);
	B->add_children(C);
	C->add_parent(B);
	C->add_children(D);
	D->add_parent(C);
	D->add_children(A);
	A->add_parent(D);
	eff_ind = {
		{ "A", 1 },
		{ "B", 1 },
		{ "C", 1 },
		{ "D", 1 }
	};

	EXPECT_THROW(job::topological_sort(A, eff_ind, result), job_exception);
}<|MERGE_RESOLUTION|>--- conflicted
+++ resolved
@@ -15,19 +15,6 @@
 	vector<shared_ptr<task_base>> expected;
 
 
-<<<<<<< HEAD
-	//
-	// TASK TREE:
-	//
-	//    A
-	//   / |
-	//  B   C
-	//
-	// priority: A = 1; B = 3; C = 2
-	//
-	// expected = A, C, B
-	//
-=======
 	/*
 	 * TASK TREE:
 	 *
@@ -39,7 +26,6 @@
 	 *
 	 * expected = A, C, B
 	 */
->>>>>>> 28504035
 	shared_ptr<task_base> A = make_shared<fake_task>(id++, "A", 1);
 	shared_ptr<task_base> B = make_shared<fake_task>(id++, "B", 3);
 	shared_ptr<task_base> C = make_shared<fake_task>(id++, "C", 2);
@@ -60,21 +46,6 @@
 	ASSERT_EQ(result, expected);
 
 
-<<<<<<< HEAD
-	//
-	// TASK TREE:
-	//
-	//    A
-	//   / |
-	//  B   C
-	//       |
-	//        D
-	//
-	// priority: A = 1; B = 3; C = 2, D = 4
-	//
-	// expected = A, C, B, D
-	//
-=======
 	/*
 	 * TASK TREE:
 	 *
@@ -88,7 +59,6 @@
 	 *
 	 * expected = A, C, B, D
 	 */
->>>>>>> 28504035
 	shared_ptr<task_base> D = make_shared<fake_task>(id++, "D", 4);
 	C->add_children(D);
 	D->add_parent(C);
@@ -115,21 +85,6 @@
 	vector<shared_ptr<task_base>> expected;
 
 
-<<<<<<< HEAD
-	//
-	// TASK TREE:
-	//
-	//   A
-	//    |
-	//     B
-	//      |
-	//       C
-	//
-	// priority: A = 1; B = 3; C = 2
-	//
-	// expected = A, B, C
-	//
-=======
 	/*
 	 * TASK TREE:
 	 *
@@ -143,7 +98,6 @@
 	 *
 	 * expected = A, B, C
 	 */
->>>>>>> 28504035
 	shared_ptr<task_base> A = make_shared<fake_task>(id++, "A", 1);
 	shared_ptr<task_base> B = make_shared<fake_task>(id++, "B", 2);
 	shared_ptr<task_base> C = make_shared<fake_task>(id++, "C", 3);
@@ -164,23 +118,6 @@
 	ASSERT_EQ(result, expected);
 
 
-<<<<<<< HEAD
-	//
-	// TASK TREE:
-	//
-	//   A
-	//    |
-	//     B
-	//      |
-	//       C
-	//       /||
-	//      F E D
-	//
-	// priority: A = 1; B = 3; C = 2, D = 4, E = 4, F = 4
-	//
-	// expected = A, B, C, D, E, F
-	//
-=======
 	/*
 	 * TASK TREE:
 	 *
@@ -196,7 +133,6 @@
 	 *
 	 * expected = A, B, C, D, E, F
 	 */
->>>>>>> 28504035
 	shared_ptr<task_base> D = make_shared<fake_task>(id++, "D", 4);
 	shared_ptr<task_base> E = make_shared<fake_task>(id++, "E", 4);
 	shared_ptr<task_base> F = make_shared<fake_task>(id++, "F", 4);
@@ -231,25 +167,6 @@
 	vector<shared_ptr<task_base>> expected;
 
 
-<<<<<<< HEAD
-	//
-	// TASK TREE:
-	//
-	//     __________ A ___________
-	//    ///    ///     \\\   \\  |
-	//   D B C  G E F   J H I  M K L
-	//
-	// priority: A = 1, B = 2, C = 2, D = 2,
-	//           H = 3, I = 3, J = 3,
-	//           E = 4, F = 4, G = 4,
-	//           K = 5, L = 5, M = 5
-	//
-	// expected = A, B, C, D,
-	//            H, I, J,
-	//            E, F, G,
-	//            K, L, M
-	//
-=======
 	/*
 	 * TASK TREE:
 	 *
@@ -267,7 +184,6 @@
 	 *            E, F, G,
 	 *            K, L, M
 	 */
->>>>>>> 28504035
 	shared_ptr<task_base> A = make_shared<fake_task>(id++, "A", 1);
 	shared_ptr<task_base> B = make_shared<fake_task>(id++, "B", 2);
 	shared_ptr<task_base> C = make_shared<fake_task>(id++, "C", 2);
@@ -337,23 +253,6 @@
 	vector<shared_ptr<task_base>> expected;
 
 
-<<<<<<< HEAD
-	//
-	// TASK TREE:
-	//
-	//      A
-	//     / |
-	//    B   D __
-	//     \ /  | |
-	//      C   E F
-	//     /
-	//    G
-	//
-	// priority: A = 1, B = 4, C = 6, D = 2, E = 3, F = 5, G = 7
-	//
-	// expected = A, D, E, B, F, C, G
-	//
-=======
 	/*
 	 * TASK TREE:
 	 *
@@ -369,7 +268,6 @@
 	 *
 	 * expected = A, D, E, B, F, C, G
 	 */
->>>>>>> 28504035
 	shared_ptr<task_base> A = make_shared<fake_task>(id++, "A", 1);
 	shared_ptr<task_base> B = make_shared<fake_task>(id++, "B", 4);
 	shared_ptr<task_base> C = make_shared<fake_task>(id++, "C", 6);
@@ -416,23 +314,6 @@
 	vector<shared_ptr<task_base>> result;
 
 
-<<<<<<< HEAD
-	//
-	// TASK TREE:
-	//
-	//          A
-	//         / |
-	//   ---> B   D __
-	//   |     \ /  | |
-	//   |      C   E F
-	//   |     /
-	//   ---- G
-	//
-	// priority: A = 1, B = 4, C = 6, D = 2, E = 3, F = 5, G = 7
-	//
-	// expected = throw job_exception("Cycle detected")
-	//
-=======
 	/*
 	 * TASK TREE:
 	 *
@@ -448,7 +329,6 @@
 	 *
 	 * expected = throw job_exception("Cycle detected")
 	 */
->>>>>>> 28504035
 	shared_ptr<task_base> A = make_shared<fake_task>(id++, "A", 1);
 	shared_ptr<task_base> B = make_shared<fake_task>(id++, "B", 4);
 	shared_ptr<task_base> C = make_shared<fake_task>(id++, "C", 6);
