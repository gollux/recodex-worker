#include "job.h"
#include "job_exception.h"

job::job(std::shared_ptr<job_metadata> job_meta,
	std::shared_ptr<worker_config> worker_conf,
	fs::path temporary_directory,
	fs::path source_path,
	fs::path result_path,
	std::shared_ptr<task_factory_interface> factory,
	std::shared_ptr<progress_callback_interface> progr_callback)
	: job_meta_(job_meta), worker_config_(worker_conf), temporary_directory_(temporary_directory),
	  source_path_(source_path), result_path_(result_path), factory_(factory), progress_callback_(progr_callback)
{
	// check construction parameters if they are in right format
	if (job_meta_ == nullptr) {
		throw job_exception("Job configuration cannot be null");
	} else if (worker_config_ == nullptr) {
		throw job_exception("Worker configuration cannot be null");
	} else if (factory_ == nullptr) {
		throw job_exception("Task factory pointer cannot be null");
	}

	// if progress callback is null, we have to use default one
	init_progress_callback();

	// check injected directories
	check_job_dirs();

	// prepare variables which will be used in job config
	prepare_job_vars();

	// construct system logger for this job
	init_logger();

	// build job from given job configuration
	build_job();
}

job::~job()
{
	cleanup_job();
}

void job::check_job_dirs()
{
	// initialize default working directory inside sandbox
	working_path_ = fs::path("/evaluate");

	if (!fs::exists(temporary_directory_)) {
		throw job_exception("Working directory not exists");
	} else if (!fs::is_directory(temporary_directory_)) {
		throw job_exception("Working directory is not directory");
	}

	if (!fs::exists(source_path_)) {
		throw job_exception("Source code directory not exists");
	} else if (!fs::is_directory(source_path_)) {
		throw job_exception("Source code directory is not directory");
	} else if (fs::is_empty(source_path_)) {
		throw job_exception("Source code directory is empty");
	}

	// check result files directory
	if (!fs::exists(result_path_)) {
		throw job_exception("Result files directory not exists");
	} else if (!fs::is_directory(result_path_)) {
		throw job_exception("Result files directory is not directory");
	}
}

void job::build_job()
{
	// check job info
	if (job_meta_->job_id == "") {
		throw job_exception("Job ID cannot be empty");
	} else if (job_meta_->file_server_url == "") {
		throw job_exception("File server URL cannot be empty");
	} else if (job_meta_->hwgroups.empty()) {
		throw job_exception("Job configuration has no specified hwgroup");
	}

	// check if job is meant to be processed on this worker
	auto hw_group_it = std::find(job_meta_->hwgroups.begin(), job_meta_->hwgroups.end(), worker_config_->get_hwgroup());
	if (hw_group_it == job_meta_->hwgroups.end()) {
		throw job_exception("Job is not supposed to be processed on this worker, hwgroups does not match");
	}

	// create root task, which is logical root of evaluation
	size_t id = 0;
	root_task_ = factory_->create_internal_task(id++);

	// construct all tasks with their ids and check if they have all datas, but do not connect them
	std::map<std::string, std::shared_ptr<task_base>> unconnected_tasks;
	for (auto &task_meta : job_meta_->tasks) {
		if (task_meta->task_id == "") {
			throw job_exception("Task ID cannot be empty");
		} else if (task_meta->priority == 0) {
			throw job_exception("Priority cannot be zero");
		} else if (task_meta->binary == "") {
			throw job_exception("Command cannot be empty");
		}

		// go through variables parsing
		task_meta->binary = parse_job_var(task_meta->binary);
		for (size_t i = 0; i < task_meta->cmd_args.size(); ++i) {
			task_meta->cmd_args.at(i) = parse_job_var(task_meta->cmd_args.at(i));
		}

		std::shared_ptr<task_base> task;

		// distinguish internal/external command and construct suitable object
		if (task_meta->sandbox != nullptr) {

			// //////////////// //
			// external command //
			// //////////////// //

			auto sandbox = task_meta->sandbox;

			if (sandbox->name.empty()) {
				throw job_exception("Sandbox name cannot be empty");
			}

			// first we have to get appropriate hwgroup limits
			std::shared_ptr<sandbox_limits> limits;
			auto hwit = sandbox->loaded_limits.find(worker_config_->get_hwgroup());
			if (hwit != sandbox->loaded_limits.end()) {
				limits = hwit->second;

				// check and maybe modify limits
				process_task_limits(limits);
			} else {
				limits = std::make_shared<sandbox_limits>(worker_config_->get_limits());
			}

			// go through variables parsing
			limits->chdir = parse_job_var(limits->chdir);
			sandbox->std_input = parse_job_var(sandbox->std_input);
			sandbox->std_output = parse_job_var(sandbox->std_output);
			sandbox->std_error = parse_job_var(sandbox->std_error);
			std::vector<std::tuple<std::string, std::string, sandbox_limits::dir_perm>> new_bnd_dirs;
			for (auto &bnd_dir : limits->bound_dirs) {
				new_bnd_dirs.push_back(std::tuple<std::string, std::string, sandbox_limits::dir_perm>{
					parse_job_var(std::get<0>(bnd_dir)), parse_job_var(std::get<1>(bnd_dir)), std::get<2>(bnd_dir)});
			}
			limits->bound_dirs = new_bnd_dirs;

			// ... and finally construct external task from given information
			create_params data = {worker_config_,
				id++,
				task_meta,
				limits,
				logger_,
				temporary_directory_.string(),
				source_path_,
				working_path_};

			task = factory_->create_sandboxed_task(data);

		} else {

			// //////////////// //
			// internal command //
			// //////////////// //

			task = factory_->create_internal_task(id++, task_meta);

			if (task == nullptr) {
				throw job_exception("Unknown internal task: " + task_meta->binary);
			}
		}

		// add newly created task to container ready for connect with other tasks
		unconnected_tasks.insert(std::make_pair(task_meta->task_id, task));
	}

	// constructed tasks in map have to have tree structure, so... make it and connect them
	connect_tasks(root_task_, unconnected_tasks);

	// all should be done now... just linear ordering is missing...
	try {
		helpers::topological_sort(root_task_, task_queue_);
	} catch (helpers::top_sort_exception &e) {
		throw job_exception(e.what());
	}

	// remove unnecessary root task from begining of task queue
	if (!task_queue_.empty() && task_queue_.at(0)->get_task_id() == "") {
		task_queue_.erase(task_queue_.begin());
	} else {
		// something bad is happening here, stop this job evaluation
		throw job_exception("Root task not present in first place after topological sort.");
	}
}

void job::process_task_limits(std::shared_ptr<sandbox_limits> limits)
{
	if (limits == nullptr) {
		throw job_exception("Internal error. Nullptr dereference in process_task_limits.");
	}

	auto worker_limits = worker_config_->get_limits();
	std::string msg = " item is bigger than default worker value";

	// we have to load defaults from worker_config if necessary and check for bigger limits than in worker_config
	if (limits->cpu_time == FLT_MAX) {
		limits->cpu_time = worker_limits.cpu_time;
	} else {
		if (limits->cpu_time > worker_limits.cpu_time) {
			throw job_exception("time" + msg);
		}
	}
	if (limits->wall_time == FLT_MAX) {
		limits->wall_time = worker_limits.wall_time;
	} else {
		if (limits->wall_time > worker_limits.wall_time) {
			throw job_exception("wall-time" + msg);
		}
	}
	if (limits->extra_time == FLT_MAX) {
		limits->extra_time = worker_limits.extra_time;
	} else {
		if (limits->extra_time > worker_limits.extra_time) {
			throw job_exception("extra-time" + msg);
		}
	}
	if (limits->stack_size == SIZE_MAX) {
		limits->stack_size = worker_limits.stack_size;
	} else {
		if (limits->stack_size > worker_limits.stack_size) {
			throw job_exception("stack-size" + msg);
		}
	}
	if (limits->memory_usage == SIZE_MAX) {
		limits->memory_usage = worker_limits.memory_usage;
	} else {
		if (limits->memory_usage > worker_limits.memory_usage) {
			throw job_exception("memory" + msg);
		}
	}
	if (limits->processes == SIZE_MAX) {
		limits->processes = worker_limits.processes;
	} else {
		if (limits->processes > worker_limits.processes) {
			throw job_exception("parallel" + msg);
		}
	}
	if (limits->disk_size == SIZE_MAX) {
		limits->disk_size = worker_limits.disk_size;
	} else {
		if (limits->disk_size > worker_limits.disk_size) {
			throw job_exception("disk-size" + msg);
		}
	}
	if (limits->disk_files == SIZE_MAX) {
		limits->disk_files = worker_limits.disk_files;
	} else {
		if (limits->disk_files > worker_limits.disk_files) {
			throw job_exception("disk-files" + msg);
		}
	}

	// union of bound directories and environs from worker configuration and job configuration
	limits->environ_vars.insert(
		limits->environ_vars.end(), worker_limits.environ_vars.begin(), worker_limits.environ_vars.end());
	limits->bound_dirs.insert(
		limits->bound_dirs.end(), worker_limits.bound_dirs.begin(), worker_limits.bound_dirs.end());
}

void job::connect_tasks(
	std::shared_ptr<task_base> root, std::map<std::string, std::shared_ptr<task_base>> &unconn_tasks)
{
	for (auto &elem : unconn_tasks) {
		const std::vector<std::string> &depend = elem.second->get_dependencies();

		// connect all suitable task underneath root
		if (depend.size() == 0) {
			root->add_children(elem.second);
			elem.second->add_parent(root);
		}

		for (size_t i = 0; i < depend.size(); ++i) {
			try {
				auto ptr = unconn_tasks.at(depend.at(i));
				ptr->add_children(elem.second);
				elem.second->add_parent(ptr);
			} catch (std::out_of_range) {
				throw job_exception("Non existing task-id (" + depend.at(i) + ") in dependency list");
			}
		}
	}
}

std::vector<std::pair<std::string, std::shared_ptr<task_results>>> job::run()
{
	std::vector<std::pair<std::string, std::shared_ptr<task_results>>> results;
	progress_callback_->job_started(job_meta_->job_id);

	// simply run all tasks in given topological order
	for (auto &task : task_queue_) {
		// we don't want nullptr dereference
		if (task == nullptr) {
			continue;
		}

		auto task_id = task->get_task_id();
		try {
			if (task->is_executable()) {
				auto res = task->run();
				logger_->info("Task \"{}\" ran successfully", task_id);
				progress_callback_->task_completed(job_meta_->job_id, task_id);

				// if task has some results than publish them in output
				if (res != nullptr) {
					results.push_back({task_id, res});
				}
			} else {
				logger_->info("Task \"{}\" marked as not executable, proceeding to next task", task_id);
				progress_callback_->task_skipped(job_meta_->job_id, task_id);

				// even skipped task has its own result entry
				std::shared_ptr<task_results> result(new task_results());
				result->status = task_status::SKIPPED;
				results.push_back({task_id, result});

				// we have to pass information about non-execution to children
				task->set_children_execution(false);
			}
		} catch (std::exception &e) {
			if (task->get_type() == task_type::INNER) {
				// evaluation just encountered internal error and its quite possible
				// that something is very wrong in here, so be gentle and crash like a sir
				// and try not to mess up next job execution
				throw;
			}

			std::shared_ptr<task_results> result(new task_results());
			result->status = task_status::FAILED;
			result->error_message = e.what();
			results.push_back({task_id, result});

			logger_->info("Task \"{}\" failed: {}", task_id, e.what());
			progress_callback_->task_failed(job_meta_->job_id, task_id);

			if (task->get_fatal_failure()) {
				logger_->info("Fatal failure bit set. Terminating of job execution...");
				break;
			} else {
				// set executable bit in this task and in children
				logger_->info("Task children will not be executed");
				task->set_execution(false);
				task->set_children_execution(false);
			}
		}
	}

	progress_callback_->job_ended(job_meta_->job_id);
	return results;
}

void job::init_logger()
{
	if (!job_meta_->log) {
		// logging is disabled in configuration
		logger_ = helpers::create_null_logger();
		return;
	}

	std::string log_name = "job_system_log.log";
	spdlog::level::level_enum log_level = spdlog::level::debug;

	// Create and register logger
	try {
		// Create multithreaded basic file sink
		auto file_sink = std::make_shared<spdlog::sinks::simple_file_sink_mt>((result_path_ / log_name).string(), true);
<<<<<<< HEAD
		// Set queue size for asynchronous logging. It must be a power of 2. Also, flush every second.
		spdlog::set_async_mode(1048576, spdlog::async_overflow_policy::block_retry, nullptr, std::chrono::seconds(1));
		// Make log with name "logger"
		auto file_logger = spdlog::create("logger", file_sink);
=======
		// Set queue size for asynchronous logging. It must be a power of 2.
		spdlog::set_async_mode(1048576);
		// Make log with name "job_logger"
		auto file_logger = std::make_shared<spdlog::logger>("job_logger", file_sink);
>>>>>>> 41f7235f
		// Set logging level to debug
		file_logger->set_level(log_level);
		// Set flush policy
		file_logger->flush_on(log_level);
		// Print header to log
		file_logger->info("------------------------------");
		file_logger->info("       Job system log");
		file_logger->info("------------------------------");
		logger_ = file_logger;
	} catch (spdlog::spdlog_ex) {
		// Suppose not happen. But in case, create only empty logger.
		logger_ = helpers::create_null_logger();
	}
}

void job::init_progress_callback()
{
	if (progress_callback_ == nullptr) {
		progress_callback_ = std::make_shared<empty_progress_callback>();
	}
}

void job::cleanup_job()
{
	// destroy all files in working directory
	// -> job_evaluator will handle this for us...

	return;
}

const std::vector<std::shared_ptr<task_base>> &job::get_task_queue() const
{
	return task_queue_;
}

void job::prepare_job_vars()
{
	// define and fill variables which can be used within job configuration
	job_variables_ = {{"WORKER_ID", std::to_string(worker_config_->get_worker_id())},
		{"JOB_ID", job_meta_->job_id},
		{"SOURCE_DIR", source_path_.string()},
		{"RESULT_DIR", result_path_.string()},
		{"EVAL_DIR", working_path_.string()},
		{"TEMP_DIR", fs::temp_directory_path().string()},
		{"JUDGES_DIR", fs::path("/usr/bin").string()}};

	return;
}

std::string job::parse_job_var(const std::string &src)
{
	std::string res = src;

	size_t start = 0;
	while ((start = res.find("${", start)) != std::string::npos) {
		size_t end = res.find("}", start + 1);
		size_t len = end - start - 2;
		if (end == std::string::npos) {
			throw job_exception("Not closed variable name: " + res.substr(start));
		}

		if (job_variables_.find(res.substr(start + 2, len)) != job_variables_.end()) {
			// we found variable and can replace it in string
			res.replace(start, end - start + 1, job_variables_.at(res.substr(start + 2, len)));
		}

		start++; // just to be sure we're not in cycle
	}

	return res;
}<|MERGE_RESOLUTION|>--- conflicted
+++ resolved
@@ -373,17 +373,10 @@
 	try {
 		// Create multithreaded basic file sink
 		auto file_sink = std::make_shared<spdlog::sinks::simple_file_sink_mt>((result_path_ / log_name).string(), true);
-<<<<<<< HEAD
-		// Set queue size for asynchronous logging. It must be a power of 2. Also, flush every second.
-		spdlog::set_async_mode(1048576, spdlog::async_overflow_policy::block_retry, nullptr, std::chrono::seconds(1));
-		// Make log with name "logger"
-		auto file_logger = spdlog::create("logger", file_sink);
-=======
 		// Set queue size for asynchronous logging. It must be a power of 2.
 		spdlog::set_async_mode(1048576);
 		// Make log with name "job_logger"
 		auto file_logger = std::make_shared<spdlog::logger>("job_logger", file_sink);
->>>>>>> 41f7235f
 		// Set logging level to debug
 		file_logger->set_level(log_level);
 		// Set flush policy
