#include "fake_task.h"

fake_task::fake_task(size_t id, std::string task_id, size_t priority, bool fatal,
<<<<<<< HEAD
					 std::vector<std::string> deps, std::string cmd, std::vector<std::string> args,
					 std::string log)
	: task_base(id, task_id, priority, fatal, deps, cmd, args, log)
=======
					 std::vector<std::string> deps,
					 std::string cmd, std::vector<std::string> args)
	: task_base(id, task_id, priority, fatal, deps, cmd, args)
>>>>>>> 143021e3
{}

fake_task::~fake_task()
{}

std::shared_ptr<task_results> fake_task::run()
{
	// Nothing to do here... if evaluation will be recursive,
	// then there will be calling of run() methods on children.
	return nullptr;
}<|MERGE_RESOLUTION|>--- conflicted
+++ resolved
@@ -1,15 +1,9 @@
 #include "fake_task.h"
 
 fake_task::fake_task(size_t id, std::string task_id, size_t priority, bool fatal,
-<<<<<<< HEAD
-					 std::vector<std::string> deps, std::string cmd, std::vector<std::string> args,
-					 std::string log)
-	: task_base(id, task_id, priority, fatal, deps, cmd, args, log)
-=======
 					 std::vector<std::string> deps,
 					 std::string cmd, std::vector<std::string> args)
 	: task_base(id, task_id, priority, fatal, deps, cmd, args)
->>>>>>> 143021e3
 {}
 
 fake_task::~fake_task()
