#include "task_base.h"

task_base::task_base(size_t id, std::string task_id, size_t priority, bool fatal,
					 const std::vector<std::string> &dependencies,
					 const std::string &cmd, const std::vector<std::string> &arguments)
	: id_(id), task_id_(task_id), priority_(priority), fatal_failure_(fatal),
<<<<<<< HEAD
	  cmd_(cmd), log_(log), dependencies_(dependencies), arguments_(arguments),
	  execute_(true)
=======
	  cmd_(cmd), dependencies_(dependencies), arguments_(arguments)
>>>>>>> 143021e3
{}

task_base::~task_base()
{}

void task_base::add_children(std::shared_ptr<task_base> add)
{
	if (add == nullptr) { return; }

	children_.push_back(add);
	return;
}

const std::vector<std::shared_ptr<task_base>> &task_base::get_children()
{
	return children_;
}

void task_base::add_parent(std::shared_ptr<task_base> add)
{
	if (add == nullptr) { return; }

	parents_.push_back(add);
	return;
}

size_t task_base::get_id()
{
	return id_;
}

const std::string &task_base::get_task_id()
{
	return task_id_;
}

size_t task_base::get_priority()
{
	return priority_;
}

bool task_base::get_fatal_failure()
{
	return fatal_failure_;
}

const std::string &task_base::get_cmd()
{
	return cmd_;
}

const std::vector<std::string> &task_base::get_args()
{
	return arguments_;
}

const std::vector<std::string> &task_base::get_dependencies()
{
	return dependencies_;
<<<<<<< HEAD
}

std::shared_ptr<task_results> task_base::get_result()
{
	return nullptr;
}

bool task_base::is_executable()
{
	return execute_;
}

void task_base::set_execution(bool set)
{
	execute_ = set;
	return;
}

void task_base::set_children_execution(bool set)
{
	for (auto &i : children_) {
		i->set_execution(set);
	}
=======
>>>>>>> 143021e3
}<|MERGE_RESOLUTION|>--- conflicted
+++ resolved
@@ -4,12 +4,7 @@
 					 const std::vector<std::string> &dependencies,
 					 const std::string &cmd, const std::vector<std::string> &arguments)
 	: id_(id), task_id_(task_id), priority_(priority), fatal_failure_(fatal),
-<<<<<<< HEAD
-	  cmd_(cmd), log_(log), dependencies_(dependencies), arguments_(arguments),
-	  execute_(true)
-=======
-	  cmd_(cmd), dependencies_(dependencies), arguments_(arguments)
->>>>>>> 143021e3
+	  cmd_(cmd), dependencies_(dependencies), arguments_(arguments), execute_(true)
 {}
 
 task_base::~task_base()
@@ -69,12 +64,6 @@
 const std::vector<std::string> &task_base::get_dependencies()
 {
 	return dependencies_;
-<<<<<<< HEAD
-}
-
-std::shared_ptr<task_results> task_base::get_result()
-{
-	return nullptr;
 }
 
 bool task_base::is_executable()
@@ -93,6 +82,4 @@
 	for (auto &i : children_) {
 		i->set_execution(set);
 	}
-=======
->>>>>>> 143021e3
 }