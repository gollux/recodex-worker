#include "job.h"

job::job(const YAML::Node &job_config, fs::path source_path,
		 std::shared_ptr<worker_config> default_config,
		 std::shared_ptr<file_manager_base> fileman)
	: source_path_(source_path), fileman_(fileman), root_task_(nullptr),
	  default_config_(default_config)
{
	// check construction parameters if they are in right format
	if (default_config_ == nullptr) {
		throw job_exception("Default worker config not given");
	} else if (fileman_ == nullptr) {
		throw job_exception("Filemanager not given");
	}

	// check source code directory
	if (!fs::exists(source_path_)) {
		throw job_exception("Source code directory not exists");
	} else if (!fs::is_directory(source_path_)) {
		throw job_exception("Source code directory is not directory");
	} else if (fs::is_empty(source_path_)) {
		throw job_exception("Source code directory is empty");
	}

	// and... build and prepare job for evaluation
	build_job(job_config);
	prepare_job();
}

job::~job()
{
	cleanup_job();
}

std::map<std::string, std::shared_ptr<task_results>> job::run()
{
	std::map<std::string, std::shared_ptr<task_results>> results;

	// simply run all tasks in given topological order
	for (auto &i : task_queue_) {
		auto task_id = i->get_task_id();
		try {
<<<<<<< HEAD
			if (i->is_executable()) {
				i->run();
			} else {
				// we have to pass information about non-execution to children
				i->set_children_execution(false);
			}
		} catch (std::exception) {
=======
			auto res = i->run();
			if (res == nullptr) {
				res = std::shared_ptr<task_results>(new task_results());
				res->failed = true;
				res->error_message = "Nullptr result returned.";
			}
			results.emplace(task_id, res);
		} catch (std::exception &e) {
			std::shared_ptr<task_results> result(new task_results());
			result->failed = true;
			result->error_message = e.what();
			results.emplace(task_id, result);
>>>>>>> 143021e3
			if (i->get_fatal_failure()) {
				break;
			} else {
				// set executable bit in this task and in children
				i->set_execution(false);
				i->set_children_execution(false);
			}
		}
	}

	return results;
}

void job::build_job(const YAML::Node &conf)
{
	try {
		// initial checkouts
		if (!conf.IsDefined()) {
			throw job_exception("Job config file was empty");
		} else if (!conf.IsMap()) {
			throw job_exception("Job configuration is not a map");
		} else if (!conf["tasks"]) {
			throw job_exception("Item tasks was not given in job configuration");
		} else if (!conf["submission"]) {
			throw job_exception("Item submission was not given in job configuration");
		} else if (!conf["tasks"].IsSequence()) {
			throw job_exception("Item tasks in job configuration is not sequence");
		} else if (!conf["submission"].IsMap()) {
			throw job_exception("Item submission in job configuration is not map");
		}


		// get information about submission
		auto submiss = conf["submission"];
		if (submiss["job-id"] && submiss["job-id"].IsScalar()) {
			job_id_ = submiss["job-id"].as<std::string>();
		} else { throw job_exception("Submission.job-id item not loaded properly"); }
		if (submiss["language"] && submiss["language"].IsScalar()) {
			language_ = submiss["language"].as<std::string>();
		} else { throw job_exception("Submission.language item not loaded properly"); }
		if (submiss["file-collector"]) {
			auto filecol = submiss["file-collector"];
			if (filecol.IsMap()) {
				if (filecol["hostname"] && filecol["hostname"].IsScalar()) {
					fileman_hostname_ = filecol["hostname"].as<std::string>();
				} else { throw job_exception("Submission.file-collector.hostname item not loaded properly"); }
				if (filecol["port"] && filecol["port"].IsScalar()) {
					fileman_port_ = filecol["port"].as<std::string>();
				} else { throw job_exception("Submission.file-collector.port item not loaded properly"); }
				if (filecol["username"] && filecol["username"].IsScalar()) {
					fileman_username_ = filecol["username"].as<std::string>();
				} else { throw job_exception("Submission.file-collector.username item not loaded properly"); }
				if (filecol["password"] && filecol["password"].IsScalar()) {
					fileman_passwd_ = filecol["password"].as<std::string>();
				} else { throw job_exception("Submission.file-collector.password item not loaded properly"); }
			} else {
				throw job_exception("Item submission.file-collector is not map");
			}
		} else { throw job_exception("Submission item not loaded properly"); }


		// create fake task, which is logical root of evaluation
		size_t id = 0;
		std::map<std::string, size_t> eff_indegree;
		root_task_ = std::make_shared<fake_task>(id++);
		eff_indegree.insert(std::make_pair(root_task_->get_task_id(), 0));


		// construct all tasks with their ids and check if they have all datas, but do not connect them
		std::map<std::string, std::shared_ptr<task_base>> unconnected_tasks;
		for (auto &ctask : conf["tasks"]) {
			std::string task_id;
			size_t priority;
			bool fatal;
			std::string cmd;
			std::vector<std::string> args;
			std::vector<std::string> task_depend;

			if (ctask["task-id"] && ctask["task-id"].IsScalar()) {
				task_id = ctask["task-id"].as<std::string>();
			} else { throw job_exception("Configuration task has missing task-id"); }
			if (ctask["priority"] && ctask["priority"].IsScalar()) {
				priority = ctask["priority"].as<size_t>();
			} else { throw job_exception("Configuration task has missing priority"); }
			if (ctask["fatal-failure"] && ctask["fatal-failure"].IsScalar()) {
				fatal = ctask["fatal-failure"].as<bool>();
			} else { throw job_exception("Configuration task has missing fatal-failure"); }
			if (ctask["cmd"]) {
				if (ctask["cmd"].IsMap()) {
					if (ctask["cmd"]["bin"] && ctask["cmd"]["bin"].IsScalar()) {
						cmd = ctask["cmd"]["bin"].as<std::string>();
					} else { throw job_exception("Runnable binary for task not given"); }

					if (ctask["cmd"]["args"] && ctask["cmd"]["args"].IsSequence()) {
						args = ctask["cmd"]["args"].as<std::vector<std::string>>();
					} // can be omitted... no throw
				} else { throw job_exception("Command in task is not a map"); }
			} else { throw job_exception("Configuration of one task has missing cmd"); }

			// load dependencies
			if (ctask["dependencies"] && ctask["dependencies"].IsSequence()) {
				task_depend = ctask["dependencies"].as<std::vector<std::string>>();
			}

			// distinguish internal/external command and construct suitable object
			if (ctask["sandbox"]) {

				// //////////////// //
				// external command //
				// //////////////// //

				std::string std_input;
				std::string std_output;
				std::string std_error;
				std::string sandbox_name;
				std::map<std::string, sandbox_limits> hwgroups;
				sandbox_limits limits;

				if (ctask["sandbox"]["name"] && ctask["sandbox"]["name"].IsScalar()) {
					sandbox_name = ctask["sandbox"]["name"].as<std::string>();
				} else { throw job_exception("Name of sandbox not given"); }

				if (ctask["stdin"] && ctask["stdin"].IsScalar()) {
					std_input = ctask["stdin"].as<std::string>();
				} // can be ommited... no throw
				if (ctask["stdout"] && ctask["stdout"].IsScalar()) {
					std_output = ctask["stdout"].as<std::string>();
				} // can be ommited... no throw
				if (ctask["stderr"] && ctask["stderr"].IsScalar()) {
					std_error = ctask["stderr"].as<std::string>();
				} // can be ommited... no throw

				// load limits... if they are supplied
				if (ctask["sandbox"]["limits"]) {
					if (!ctask["sandbox"]["limits"].IsSequence()) {
						throw job_exception("Sandbox limits are not sequence");
					}

					for (auto &lim : ctask["sandbox"]["limits"]) {
						sandbox_limits sl;
						std::string hwgroup;

						if (lim["hw-group-id"] && lim["hw-group-id"].IsScalar()) {
							hwgroup = lim["hw-group-id"].as<std::string>();
						} else { throw job_exception("Hwgroup ID not defined in sandbox limits"); }

						if (lim["time"] && lim["time"].IsScalar()) {
							sl.cpu_time = lim["time"].as<float>();
						} else { // if not defined, load from default config
							sl.cpu_time = default_config_->get_limits().cpu_time;
						}
						if (lim["wall-time"] && lim["wall-time"].IsScalar()) {
							sl.wall_time = lim["wall-time"].as<float>();
						} else { // if not defined, load from default config
							sl.wall_time = default_config_->get_limits().wall_time;
						}
						if (lim["extra-time"] && lim["extra-time"].IsScalar()) {
							sl.extra_time = lim["extra-time"].as<float>();
						} else { // if not defined, load from default config
							sl.extra_time = default_config_->get_limits().extra_time;
						}
						if (lim["stack-size"] && lim["stack-size"].IsScalar()) {
							sl.stack_size = lim["stack-size"].as<size_t>();
						} else { // if not defined, load from default config
							sl.stack_size = default_config_->get_limits().stack_size;
						}
						if (lim["memory"] && lim["memory"].IsScalar()) {
							sl.memory_usage = lim["memory"].as<size_t>();
						} else { // if not defined, load from default config
							sl.memory_usage = default_config_->get_limits().memory_usage;
						}
						if (lim["parallel"] && lim["parallel"].IsScalar()) { // TODO not defined properly
							lim["parallel"].as<bool>();
						} // can be omitted... no throw
						if (lim["disk-blocks"] && lim["disk-blocks"].IsScalar()) {
							sl.disk_blocks = lim["disk-blocks"].as<size_t>();
						} else { // if not defined, load from default config
							sl.disk_blocks = default_config_->get_limits().disk_blocks;
						}
						if (lim["disk-inodes"] && lim["disk-inodes"].IsScalar()) {
							sl.disk_inodes = lim["disk-inodes"].as<size_t>();
						} else { // if not defined, load from default config
							sl.disk_inodes = default_config_->get_limits().disk_inodes;
						}
						if (lim["chdir"] && lim["chdir"].IsScalar()) {
							sl.chdir = lim["chdir"].as<std::string>();
						} // can be omitted... no throw

						if (lim["bound-directories"] && lim["bound-directories"].IsMap()) {
							sl.bound_dirs = lim["bound-directories"].as<std::map<std::string, std::string>>();
						} // can be omitted... no throw

						if (lim["environ-variable"] && lim["environ-variable"].IsMap()) {
							for (auto &var : lim["environ-variable"]) {
								sl.environ_vars.insert(std::make_pair(var.first.as<std::string>(), var.second.as<std::string>()));
							}
						}

						hwgroups.insert(std::make_pair(hwgroup, sl));
					}
				}

				// and finally construct external task from given information
				// first we have to get propriate hwgroup limits
				bool hw_found = false;
				auto its = default_config_->get_headers().equal_range("hwgroup");
				for (auto it = its.first; it != its.second; ++it) {
					auto hwit = hwgroups.find(it->second);
					if (hwit != hwgroups.end()) {
						limits = hwit->second;
						hw_found = true;
					}
				}
				if (!hw_found) {
					throw job_exception("Hwgroup with specified name not defined");
				}

				limits.std_input = std_input;
				limits.std_output = std_output;
				limits.std_error = std_error;
				std::shared_ptr<task_base> task =
						std::make_shared<external_task>(default_config_->get_worker_id(), id++, task_id,
														priority, fatal, task_depend,
														cmd, args, sandbox_name, limits);
				unconnected_tasks.insert(std::make_pair(task_id, task));
				eff_indegree.insert(std::make_pair(task_id, 0));

			} else {

				// //////////////// //
				// internal command //
				// //////////////// //

				std::shared_ptr<task_base> task;

				if (cmd == "cp") {
					task = std::make_shared<cp_task>(id++, task_id, priority, fatal, cmd, args, task_depend);
				} else if (cmd == "mkdir") {
					task = std::make_shared<mkdir_task>(id++, task_id, priority, fatal, cmd, args, task_depend);
				} else if (cmd == "rename") {
					task = std::make_shared<rename_task>(id++, task_id, priority, fatal, cmd, args, task_depend);
				} else if (cmd == "rm") {
					task = std::make_shared<rm_task>(id++, task_id, priority, fatal, cmd, args, task_depend);
				} else if (cmd == "archivate") {
					task = std::make_shared<archivate_task>(id++, task_id, priority, fatal, cmd, args, task_depend);
				} else if (cmd == "extract") {
					task = std::make_shared<extract_task>(id++, task_id, priority, fatal, cmd, args, task_depend);
				} else if (cmd == "fetch") {
					task = std::make_shared<fetch_task>(id++, task_id, priority, fatal, cmd, args, task_depend, fileman_);
				} else {
					throw job_exception("Unknown internal task: " + cmd);
				}

				unconnected_tasks.insert(std::make_pair(task_id, task));
				eff_indegree.insert(std::make_pair(task_id, 0));
			}
		}


		// constructed tasks in map have to have tree structure, so... make it and connect them
		for (auto &elem : unconnected_tasks) {
			const std::vector<std::string> &depend = elem.second->get_dependencies();

			// connect all suitable task underneath root
			if (depend.size() == 0) {
				root_task_->add_children(elem.second);
				elem.second->add_parent(root_task_);
				eff_indegree.at(elem.first) = 1;
			} else {
				// write indegrees to every task
				eff_indegree.at(elem.first) = depend.size();
			}

			for (size_t i = 0; i < depend.size(); ++i) {
				try {
					auto ptr = unconnected_tasks.at(depend.at(i));
					ptr->add_children(elem.second);
					elem.second->add_parent(ptr);
				} catch (std::out_of_range) {
					throw job_exception("Non existing task-id (" + depend.at(i) + ") in dependency list");
				}
			}
		}


		// all should be done now... just linear ordering is missing...
		try {
			helpers::topological_sort(root_task_, eff_indegree, task_queue_);
		} catch (helpers::top_sort_exception &e) {
			throw job_exception(e.what());
		}

	} catch (YAML::Exception &e) {
		throw job_exception("Exception in yaml-cpp: " + std::string(e.what()));
	}

	return;
}

void job::prepare_job()
{
	return;
}

void job::cleanup_job()
{
	// destroy all files in working directory
	// -> job_evaluator will handle this for us...

	return;
}<|MERGE_RESOLUTION|>--- conflicted
+++ resolved
@@ -40,28 +40,23 @@
 	for (auto &i : task_queue_) {
 		auto task_id = i->get_task_id();
 		try {
-<<<<<<< HEAD
 			if (i->is_executable()) {
-				i->run();
+				auto res = i->run();
+				if (res == nullptr) {
+					res = std::shared_ptr<task_results>(new task_results());
+					res->failed = true;
+					res->error_message = "Nullptr result returned.";
+				}
+				results.emplace(task_id, res);
 			} else {
 				// we have to pass information about non-execution to children
 				i->set_children_execution(false);
 			}
-		} catch (std::exception) {
-=======
-			auto res = i->run();
-			if (res == nullptr) {
-				res = std::shared_ptr<task_results>(new task_results());
-				res->failed = true;
-				res->error_message = "Nullptr result returned.";
-			}
-			results.emplace(task_id, res);
 		} catch (std::exception &e) {
 			std::shared_ptr<task_results> result(new task_results());
 			result->failed = true;
 			result->error_message = e.what();
 			results.emplace(task_id, result);
->>>>>>> 143021e3
 			if (i->get_fatal_failure()) {
 				break;
 			} else {
