--- conflicted
+++ resolved
@@ -1,21 +1,11 @@
 #include "external_task.h"
 
-<<<<<<< HEAD
-external_task::external_task(size_t worker_id, size_t id, const std::string &task_id,
-							 size_t priority, bool fatal,
-							 const std::vector<std::string> &dependencies,
-							 const std::string &binary, const std::vector<std::string> &arguments,
-							 const std::string &sandbox_id, sandbox_limits limits)
-	: task_base(id, task_id, priority, fatal, dependencies, binary, arguments, ""),
-	  worker_id_(worker_id), cmd_(binary), sandbox_id_(sandbox_id), limits_(limits)
-=======
-external_task::external_task(std::string worker_id, size_t id, const std::string &task_id, size_t priority,
+external_task::external_task(size_t worker_id, size_t id, const std::string &task_id, size_t priority,
 							 bool fatal, const std::vector<std::string> &dependencies,
 							 const std::string &binary, const std::vector<std::string> &arguments,
 							 const std::string &sandbox_id, sandbox_limits limits)
 	: task_base(id, task_id, priority, fatal, dependencies, binary, arguments),
-	  cmd_(binary), sandbox_id_(sandbox_id), limits_(limits)
->>>>>>> 143021e3
+	  worker_id_(worker_id), cmd_(binary), sandbox_id_(sandbox_id), limits_(limits)
 {
 	sandbox_check();
 }
