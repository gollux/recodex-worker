#ifndef CODEX_WORKER_EXTERNAL_TASK_HPP
#define CODEX_WORKER_EXTERNAL_TASK_HPP

#include "task_base.h"
#include "../sandbox/sandbox_base.h"
#include "../sandbox/isolate_sandbox.h"
#include "../config/task_results.h"


/**
 * Class which handles external tasks, aka tasks which will be executed in sandbox.
 * This class have to deal with construction of apropriate sandbox and running program in it.
 */
class external_task : public task_base {
public:
	external_task() = delete;

	/**
	 * Only way to construct external task is through this constructor.
	 * Choosing propriate sandbox and constructing it is also done here.
	 * @param worker_id unique worker identification on this machine
	 * @param id unique integer which means order in config file
	 * @param task_id unique identifier of task
	 * @param priority priority of task
	 * @param fatal if true than job will be killed immediatelly in case of error
	 * @param dependencies dependencies of this task
	 * @param binary program which will be launched
	 * @param arguments arguments for binary
	 * @param sandbox_id name of sandbox which will be used
	 * @param limits limits for sandbox
	 * @throws task_exception if @a sandbox_id is unknown
	 */
<<<<<<< HEAD
	external_task(size_t worker_id, size_t id, const std::string &task_id,
				  size_t priority, bool fatal,
				  const std::vector<std::string> &dependencies,
=======
	external_task(std::string worker_id, size_t id, const std::string &task_id, size_t priority,
				  bool fatal, const std::vector<std::string> &dependencies,
>>>>>>> 143021e3
				  const std::string &binary, const std::vector<std::string> &arguments,
				  const std::string &sandbox_id, sandbox_limits limits);
	/**
	 * Empty right now.
	 */
	virtual ~external_task();

	/**
	 * Runs given program and parameters in constructed sandbox.
	 * @return @ref task_results with @a sandbox_status item properly set
	 * @throws @ref sandbox_exception if error occured in sandbox
	 */
	virtual std::shared_ptr<task_results> run();

private:

	/**
	 * Check if sandbox_id have counterpart in sandbox classes.
	 */
	void sandbox_check();
	/**
	 * Construct apropriate sandbox according his name give during construction.
	 */
	void sandbox_init();
	/**
	 * Destruction of internal sandbox.
	 */
	void sandbox_fini();

	/** Id of this instance of worker loaded from default configuration */
	size_t worker_id_;
	/** Name of program which will be run in sandbox */
	std::string cmd_;
	/** Cmd line arguments to program */
	std::vector<std::string> args_;
	/** Name of sandbox */
	std::string sandbox_id_;
	/** Constructed sandbox itself */
	std::shared_ptr<sandbox_base> sandbox_;
	/** Limits for sandbox in which program will be started */
	sandbox_limits limits_;
};

#endif //CODEX_WORKER_EXTERNAL_TASK_HPP<|MERGE_RESOLUTION|>--- conflicted
+++ resolved
@@ -30,14 +30,9 @@
 	 * @param limits limits for sandbox
 	 * @throws task_exception if @a sandbox_id is unknown
 	 */
-<<<<<<< HEAD
 	external_task(size_t worker_id, size_t id, const std::string &task_id,
 				  size_t priority, bool fatal,
 				  const std::vector<std::string> &dependencies,
-=======
-	external_task(std::string worker_id, size_t id, const std::string &task_id, size_t priority,
-				  bool fatal, const std::vector<std::string> &dependencies,
->>>>>>> 143021e3
 				  const std::string &binary, const std::vector<std::string> &arguments,
 				  const std::string &sandbox_id, sandbox_limits limits);
 	/**
