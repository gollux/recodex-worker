--- conflicted
+++ resolved
@@ -3,13 +3,8 @@
 job_evaluator::job_evaluator(std::shared_ptr<spdlog::logger> logger,
 							 std::shared_ptr<worker_config> config,
 							 std::shared_ptr<file_manager_base> fileman)
-<<<<<<< HEAD
-	: archive_url_(), archive_local_(), job_(nullptr), fileman_(fileman),
-	  logger_(logger), config_(config)
-=======
 	: archive_url_(), archive_local_(), job_(nullptr),
 	  fileman_(fileman), logger_(logger), config_(config)
->>>>>>> 28504035
 {}
 
 job_evaluator::~job_evaluator()
