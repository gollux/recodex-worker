--- conflicted
+++ resolved
@@ -56,9 +56,13 @@
 	 * @return
 	 */
 	virtual const header_map_t &get_headers() const;
+	/**
+	 * Gets hwgroup string description.
+	 * @return
+	 */
+	const std::string &get_hwgroup() const;
 
 	/**
-<<<<<<< HEAD
 	 * Get the maximum number of pings in a row without response before the broker is considered disconnected
 	 */
 	virtual size_t get_max_broker_liveness() const;
@@ -67,12 +71,6 @@
 	 * Get the interval between pings sent to the broker
 	 */
 	virtual std::chrono::milliseconds get_broker_ping_interval() const;
-=======
-	 * Gets hwgroup string description.
-	 * @return
-	 */
-	const std::string &get_hwgroup() const;
->>>>>>> 36d36167
 
 	/**
 	 * Get path to the caching directory
@@ -104,15 +102,12 @@
 	std::string broker_uri_;
 	/** Header which are sent to broker and should specify worker abilities */
 	header_map_t headers_;
-<<<<<<< HEAD
+	/** Hwgroup which is sent to broker and is used in job configuration to select right limits */
+	std::string hwgroup_;
 	/** Maximum number of pings in a row without response before the broker is considered disconnected */
 	size_t max_broker_liveness_ = 4;
 	/** How often should the worker ping the broker */
 	std::chrono::milliseconds broker_ping_interval_ = std::chrono::milliseconds(1000);
-=======
-	/** Hwgroup which is sent to broker and is used in job configuration to select right limits */
-	std::string hwgroup_;
->>>>>>> 36d36167
 	/** The caching directory path */
 	std::string cache_dir_;
 	/** Configuration of logger */
