--- conflicted
+++ resolved
@@ -10,35 +10,24 @@
 #include "spdlog/sinks/null_sink.h"
 #include "../job/job_evaluator.h"
 
-<<<<<<< HEAD
 
 /**
  * Broker connection commands specific context. For more info see @ref command_holder.
  * @warning This class must have proper copy constructor (at least automaticaly generated).
  */
-template <typename proxy>
-class broker_connection_context {
-=======
-/** Broker connection commands specific context */
 template <typename proxy> class broker_connection_context
 {
->>>>>>> 452a9f21
 public:
 	/** Socket for communication. */
 	std::shared_ptr<proxy> sockets;
 };
 
-<<<<<<< HEAD
 /**
  * Job client commands specific context. For more info see @ref command_holder.
  * @warning This class must have proper copy constructor (at least automaticaly generated).
  */
-class job_client_context {
-=======
-/** Job client commands specific context */
 class job_client_context
 {
->>>>>>> 452a9f21
 public:
 	/** Pointer to instance of @ref job_evaluator class. */
 	std::shared_ptr<job_evaluator> evaluator;
@@ -55,18 +44,13 @@
 template <typename context_t> class command_context : public context_t
 {
 public:
-<<<<<<< HEAD
 	/**
 	 * Constructor.
 	 * @param dependent_context Instance of dependent part of context for commands used for initialization. Note that
 	 *	copy constructor must be present for proper work.
 	 * @param logger System logger.
 	 */
-	command_context(
-		const context_t &dependent_context, std::shared_ptr<spdlog::logger> logger)
-=======
 	command_context(const context_t &dependent_context, std::shared_ptr<spdlog::logger> logger)
->>>>>>> 452a9f21
 		: context_t(dependent_context), logger(logger)
 	{
 		if (this->logger == nullptr) {
@@ -77,11 +61,7 @@
 			this->logger->set_level(spdlog::level::off);
 		}
 	}
-<<<<<<< HEAD
 	/** System logger. */
-=======
-	// std::shared_ptr<context_t> dependent_context;
->>>>>>> 452a9f21
 	std::shared_ptr<spdlog::logger> logger;
 };
 
@@ -101,13 +81,8 @@
 public:
 	/** Type of callback function for easier use. */
 	typedef std::function<void(const std::vector<std::string> &, const command_context<context_t> &)> callback_fn;
-<<<<<<< HEAD
 	/** Constructor with initialization of dependent (templated) part of context and logger. */
-	command_holder(const context_t &dependent_context,
-		std::shared_ptr<spdlog::logger> logger = nullptr)
-=======
 	command_holder(const context_t &dependent_context, std::shared_ptr<spdlog::logger> logger = nullptr)
->>>>>>> 452a9f21
 		: context_(dependent_context, logger)
 	{
 	}
