#ifndef CODEX_WORKER_BROKER_COMMANDS_H
#define CODEX_WORKER_BROKER_COMMANDS_H

#include "command_holder.h"

<<<<<<< HEAD
/**
 * Commands from broker.
 * Commands originated from broker. See @ref command_holder and @ref broker_connection.
 */
namespace broker_commands {

/** Eval command */
template <typename context_t>
void process_eval(const std::vector<std::string> &args, const command_context<context_t> &context)
=======
namespace broker_commands
>>>>>>> 452a9f21
{

	template <typename context_t>
	void process_eval(const std::vector<std::string> &args, const command_context<context_t> &context)
	{
		context.sockets->send_jobs(args);
	}
}

#endif // CODEX_WORKER_BROKER_COMMANDS_H<|MERGE_RESOLUTION|>--- conflicted
+++ resolved
@@ -3,21 +3,14 @@
 
 #include "command_holder.h"
 
-<<<<<<< HEAD
 /**
  * Commands from broker.
  * Commands originated from broker. See @ref command_holder and @ref broker_connection.
  */
-namespace broker_commands {
-
-/** Eval command */
-template <typename context_t>
-void process_eval(const std::vector<std::string> &args, const command_context<context_t> &context)
-=======
 namespace broker_commands
->>>>>>> 452a9f21
 {
 
+	/** Eval command */
 	template <typename context_t>
 	void process_eval(const std::vector<std::string> &args, const command_context<context_t> &context)
 	{
