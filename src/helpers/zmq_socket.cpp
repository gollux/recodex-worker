--- conflicted
+++ resolved
@@ -21,15 +21,8 @@
 
 		try {
 			retval = socket.recv(&msg);
-<<<<<<< HEAD
-		} catch (zmq::error_t) {
+		} catch (zmq::error_t &) {
 			if (terminate != nullptr) { *terminate = true; }
-=======
-		} catch (zmq::error_t &) {
-			if (terminate != nullptr) {
-				*terminate = true;
-			}
->>>>>>> 1ab1daa6
 			retval = false;
 		}
 
