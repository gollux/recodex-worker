cmake_minimum_required(VERSION 2.8)
project(codex_worker)


set(EXEC_NAME ${PROJECT_NAME})
set(YAML_CPP_BUILD_TOOLS OFF CACHE BOOL "Enable yaml-cpp testing and parse tools")
set(gtest_force_shared_crt ON CACHE BOOL "Use shared (DLL) run-time lib even when Google Test is built as static lib.")


# MS Visual C++ specific bindings
if(MSVC)
	set(Boost_USE_STATIC_LIBS ON)
	find_package(Boost 1.57.0 REQUIRED COMPONENTS filesystem system program_options)
	include_directories(${Boost_INCLUDE_DIRS})
	
	find_package(CURL REQUIRED)
	include_directories(${CURL_INCLUDE_DIRS})
	
	# ZeroMQ on Windows...
	find_path(ZEROMQ_INCLUDE NAMES zmq.h PATHS "C:\\deps\\libzmq\\include")
	find_library(ZEROMQ_LIB NAMES libzmq PATHS "C:\\deps\\libzmq\\lib")
	
	if(ZEROMQ_LIB)
		include_directories(${ZEROMQ_INCLUDE})
	else()
		message(FATAL_ERROR "Fail to load ZeroMQ!")
	endif()
endif()


# ZeroMQ C++ bindings headers
include_directories(AFTER, vendor/cppzmq)

# Spdlog logging library
include_directories(AFTER, vendor/spdlog/include)

# Yaml-cpp
include_directories(AFTER, vendor/yaml-cpp/include)

# Libarchive
include_directories(AFTER, vendor/libarchive/libarchive)

# Use C++11
if(UNIX)
	#-Wno-deprecated-declarations hides warning in yaml-cpp (using std::auto_ptr)
	set(CMAKE_CXX_FLAGS "${CMAKE_CXX_FLAGS} -std=c++11 -Wall -Wno-deprecated-declarations")
endif()

# The worker executable
set(SOURCE_FILES
	src/main.cpp
	src/config/worker_config.cpp
	src/config/worker_config.h
	src/config/fileman_config.h
	src/config/log_config.h
	src/config/sandbox_limits.h
	src/broker_connection.h
	src/connection_proxy.h
	src/fileman/file_manager_base.h
	src/fileman/cache_manager.h
	src/fileman/http_manager.h
	src/fileman/file_manager.h
	src/fileman/cache_manager.cpp
	src/fileman/http_manager.cpp
	src/fileman/file_manager.cpp
	src/sandbox/sandbox_base.h
	src/isoeval_core.h
	src/isoeval_core.cpp
	src/tasks/job.h
	src/tasks/job.cpp
	src/tasks/fake_task.h
	src/tasks/fake_task.cpp
	src/tasks/task_base.h
	src/tasks/task_base.cpp
	src/tasks/external_task.h
	src/tasks/external_task.cpp
	src/tasks/internal/cp_task.h
	src/tasks/internal/cp_task.cpp
	src/tasks/internal/rename_task.h
	src/tasks/internal/rename_task.cpp
	src/tasks/internal/mkdir_task.h
	src/tasks/internal/mkdir_task.cpp
	src/tasks/internal/rm_task.h
	src/tasks/internal/rm_task.cpp
	src/tasks/internal/archivate_task.h
	src/tasks/internal/archivate_task.cpp
	src/tasks/internal/extract_task.h
	src/tasks/internal/extract_task.cpp
	src/sandbox/isolate_sandbox.h
	src/sandbox/isolate_sandbox.cpp
	src/job_evaluator.h
	src/job_evaluator.cpp
	src/job_receiver.cpp
	src/job_receiver.h
	src/eval_request.h
<<<<<<< HEAD
	src/archives/archivator.h
	src/archives/archivator.cpp
)
=======
	src/eval_response.h)
>>>>>>> 28504035


add_executable(${EXEC_NAME} ${SOURCE_FILES})
target_link_libraries(${EXEC_NAME} yaml-cpp)
target_link_libraries(${EXEC_NAME} archive)
if(UNIX)
	target_link_libraries(${EXEC_NAME} -lzmq)
	target_link_libraries(${EXEC_NAME} -lcurl)
	target_link_libraries(${EXEC_NAME} -lboost_filesystem -lboost_system -lboost_program_options)
	target_link_libraries(${EXEC_NAME} pthread)
elseif(MSVC)
	target_link_libraries(${EXEC_NAME} ${Boost_LIBRARIES})
	target_link_libraries(${EXEC_NAME} ${ZEROMQ_LIB})
	target_link_libraries(${EXEC_NAME} ${CURL_LIBRARIES})
endif()

# Include libarchive
option(ENABLE_CPIO OFF)
option(ENABLE_TAR OFF)
option(ENABLE_TEST OFF)
add_subdirectory(vendor/libarchive)

# Include Yaml-cpp
add_subdirectory(vendor/yaml-cpp)

# Include Google Test libraries and then our very own unit tests
add_subdirectory(vendor/googletest)
add_subdirectory(tests)

# Include judges
add_subdirectory(judges)<|MERGE_RESOLUTION|>--- conflicted
+++ resolved
@@ -42,7 +42,7 @@
 
 # Use C++11
 if(UNIX)
-	#-Wno-deprecated-declarations hides warning in yaml-cpp (using std::auto_ptr)
+    #-Wno-deprecated-declarations hides warning in yaml-cpp (using std::auto_ptr)
 	set(CMAKE_CXX_FLAGS "${CMAKE_CXX_FLAGS} -std=c++11 -Wall -Wno-deprecated-declarations")
 endif()
 
@@ -93,13 +93,10 @@
 	src/job_receiver.cpp
 	src/job_receiver.h
 	src/eval_request.h
-<<<<<<< HEAD
 	src/archives/archivator.h
 	src/archives/archivator.cpp
+	src/eval_response.h
 )
-=======
-	src/eval_response.h)
->>>>>>> 28504035
 
 
 add_executable(${EXEC_NAME} ${SOURCE_FILES})
